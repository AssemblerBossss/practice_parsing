import asyncio
import aiohttp
from bs4 import BeautifulSoup
from fake_useragent import UserAgent
from typing import Optional, List, Dict
from hashlib import md5

from loggers import setup_logger, DEFAULT_HABR_LOG_FILE
from storage import DataStorage
from storage.data_storage import logger


class HabrParser:
    def __init__(self, username: str, max_pages: int = 2):
        self.username = username
        self.max_pages = max_pages
        self.base_url = "https://habr.com"
        self.articles = []
        self.ua = UserAgent()
        self.unique_hashes = set()
        self.logger = setup_logger('habr_logger', log_file=DEFAULT_HABR_LOG_FILE)
        self.session = None
        self.headers = {
            "User-Agent": self.ua.chrome,
            "Accept": "text/html,application/xhtml+xml,application/xml;q=0.9,image/webp,*/*;q=0.8",
        }

    def _get_content_hash(self, content: str) -> str:
        """Генерирует MD5 хеш контента статьи"""
        return md5(content.strip().encode("utf-8")).hexdigest()

    def _is_duplicate(self, content: str) -> bool:
        """Проверяет, является ли статья дубликатом"""
        content_hash = self._get_content_hash(content)
        if content_hash in self.unique_hashes:
            self.logger.warning(f"Найден дубликат статьи")
            return True
        self.unique_hashes.add(content_hash)
        return False

    async def __aenter__(self):
        """Инициализирует асинхронную HTTP-сессию при входе в контекстный блок"""

        self.session = aiohttp.ClientSession(
            headers=self.headers,
            timeout=aiohttp.ClientTimeout(total=10))
        return self

    async def __aexit__(self, exc_type, exc_val, exc_tb):
        """Вызывается при выходе из блока async with
           Закрывает HTTP-сессию (aiohttp.ClientSession) """

        if self.session:
            await self.session.close()

    async def fetch_page(self, page: int) -> Optional[str]:
        """Загружает указанную страницу статей автора.

        Возвращает HTML-текст страницы или None при ошибке.
        """
        url = f"{self.base_url}/ru/users/{self.username}/posts/page{page}/"

        try:
            async with self.session.get(url) as response:
                if response.status != 200:
                    self.logger.error("Ошибка HTTP: %d", response.status)
                    return None

                self.logger.info("Страница %d: статус %d", page, response.status)
                return await response.text()
        except Exception as e:
            self.logger.error("Ошибка при загрузке страницы %d: %s", page, str(e))
            return None

    async def parse_page(self, html: str) -> List[Dict[str, str]]:
        """Извлекает данные статей из HTML.
        Возвращает список словарей с title, date и content.
        Продолжает работу при ошибках парсинга отдельных статей."""

        soup = BeautifulSoup(html, 'lxml')
        posts = soup.find_all('article', class_='tm-articles-list__item_no-padding')
        articles = []
        for post in posts:
            try:
                title_tag = post.find('strong') if post.find('strong') else None
                time_tag = post.find('time') or post.find('span', class_='tm-publication-date')

                content = ' '.join(p.get_text(separator=" ") for p in post.find_all('p'))

                if not title_tag or not time_tag:
                    self.logger.warning("Не найдены обязательные теги в статье")
                    continue

                if self._is_duplicate(content):
                    self.logger.warning(f"Найден дубликат статьи: {title_tag.text.strip()}")
                    continue

                articles.append({
                    'title': title_tag.text.strip(),
                    'date': time_tag['datetime'] if 'datetime' in time_tag.attrs else time_tag.text.strip(),
                    'content': content,
                })
<<<<<<< HEAD
                self.logger.info("Найдена статья: %s", title_tag.text.strip())
=======
                self.logger.info(f"Найдена уникальная статья: {title_tag.text.strip()}")
>>>>>>> 723bb0fd
            except Exception as e:
                logger.error("Ошибка обработки статьи: %s", str(e))
                logger.debug("Проблемная статья:\n%.300s...", post.prettify())
                continue
        return articles

    async def get_articles(self) -> List[Dict[str, str]]:
        """Собирает статьи автора со всех страниц (1..max_pages).:
        1. Загружает HTML-контент страницы
        2. Парсит статьи со страницы
        3. Сохраняет результаты в JSON файл после обработки каждой страницы

        Returns:
        Список статей в формате [{'title': str, 'date': str, 'content': str}]
        """
        for page in range(1, self.max_pages + 1):
            html = await self.fetch_page(page)
            if not html:
                continue

            articles = await self.parse_page(html)
            if not articles:
                logger.warning("Не найдено статей на странице %d", page)
                continue

            self.articles.extend(articles)
            DataStorage.save_as_json(self.articles, 'habr')
            await asyncio.sleep(2)
        return self.articles


async def start_habr(username: str = 'DevFM'):
    """
    Основная функция для запуска парсинга статей.

    Args:
        username: Логин автора на Habr (по умолчанию 'DevFM')
    """
    async with HabrParser(username) as parser:
        articles = await parser.get_articles()

        if not articles:
            logger.warning("Не найдено ни одной статьи! Проверьте:")
        else:
            logger.info("Найдено статей: %d", len(articles))


if __name__ == "__main__":
    asyncio.run(start_habr())<|MERGE_RESOLUTION|>--- conflicted
+++ resolved
@@ -100,11 +100,8 @@
                     'date': time_tag['datetime'] if 'datetime' in time_tag.attrs else time_tag.text.strip(),
                     'content': content,
                 })
-<<<<<<< HEAD
+
                 self.logger.info("Найдена статья: %s", title_tag.text.strip())
-=======
-                self.logger.info(f"Найдена уникальная статья: {title_tag.text.strip()}")
->>>>>>> 723bb0fd
             except Exception as e:
                 logger.error("Ошибка обработки статьи: %s", str(e))
                 logger.debug("Проблемная статья:\n%.300s...", post.prettify())
